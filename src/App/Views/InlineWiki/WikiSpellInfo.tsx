import * as React from "react";
import { map } from "../../../Data/List";
import { joinMaybeList, Maybe } from "../../../Data/Maybe";
import { OrderedMap } from "../../../Data/OrderedMap";
import { Record } from "../../../Data/Record";
import { Attribute } from "../../Models/Wiki/Attribute";
import { Book } from "../../Models/Wiki/Book";
import { L10nRecord } from "../../Models/Wiki/L10n";
import { SpecialAbility } from "../../Models/Wiki/SpecialAbility";
import { Spell } from "../../Models/Wiki/Spell";
import { SelectOption } from "../../Models/Wiki/sub/SelectOption";
import { pipe_ } from "../../Utilities/pipe";
import { WikiCastingTime } from "./Elements/WikiCastingTime";
import { WikiCost } from "./Elements/WikiCost";
import { WikiDuration } from "./Elements/WikiDuration";
import { WikiEffect } from "./Elements/WikiEffect";
import { getExtensionsForEntry, WikiExtensions } from "./Elements/WikiExtensions";
import { WikiImprovementCost } from "./Elements/WikiImprovementCost";
import { WikiRange } from "./Elements/WikiRange";
import { WikiSkillCheck } from "./Elements/WikiSkillCheck";
import { WikiSource } from "./Elements/WikiSource";
import { WikiSpellProperty } from "./Elements/WikiSpellProperty";
import { WikiSpellTraditions } from "./Elements/WikiSpellTraditions";
import { WikiTargetCategory } from "./Elements/WikiTargetCategory";
import { WikiBoxTemplate } from "./WikiBoxTemplate";

export interface WikiSpellInfoProps {
  attributes: OrderedMap<string, Record<Attribute>>
  books: OrderedMap<string, Record<Book>>
  x: Record<Spell>
  l10n: L10nRecord
  spellExtensions: Maybe<Record<SpecialAbility>>
}

const SpA = Spell.A

export function WikiSpellInfo (props: WikiSpellInfoProps) {
  const { x, spellExtensions } = props

  const name = Spell.A.name (x)
  const gr = Spell.A.gr (x)

  // if (["nl-BE"].includes(l10n.id)) {
  //   return (
  //     <WikiBoxTemplate className="spell" title={name}>
  //       <WikiSkillCheck {...props} />
  //       <WikiSpellProperty {...props} />
  //       <WikiSpellTraditions {...props} />
  //       <WikiImprovementCost {...props} />
  //     </WikiBoxTemplate>
  //   )
  // }


  switch (gr) {
    // Spells
    case 1:
    // Rituals
    case 2: {
      const mextensions = getExtensionsForEntry (SpA.id (x)) (spellExtensions)

      const add_srcs = pipe_ (mextensions, joinMaybeList, map (SelectOption.A.src))

      return (
        <WikiBoxTemplate className="spell" title={name}>
          <WikiSkillCheck {...props} acc={SpA} />
          <WikiEffect {...props} acc={SpA} />
          <WikiCastingTime {...props} acc={SpA} />
          <WikiCost {...props} acc={SpA} />
          <WikiRange {...props} acc={SpA} />
          <WikiDuration {...props} acc={SpA} />
          <WikiTargetCategory {...props} acc={SpA} />
          <WikiSpellProperty {...props} acc={SpA} />
          <WikiSpellTraditions {...props} acc={SpA} />
          <WikiImprovementCost {...props} acc={SpA} />
          <WikiSource {...props} acc={SpA} />
          <WikiExtensions {...props} extensions={mextensions} acc={SpA} />
          <WikiSource {...props} addSrcs={add_srcs} />
        </WikiBoxTemplate>
      )
    }

    // Curses
    case 3:
      return (
        <WikiBoxTemplate className="spell" title={name}>
          <WikiSkillCheck {...props} acc={SpA} />
          <WikiEffect {...props} acc={SpA} />
          <WikiCost {...props} acc={SpA} />
          <WikiDuration {...props} acc={SpA} />
          <WikiSpellProperty {...props} acc={SpA} />
          <WikiSource {...props} acc={SpA} />
        </WikiBoxTemplate>
      )

    // Elven Magical Songs
    case 4:
      return (
        <WikiBoxTemplate className="spell" title={name}>
          <WikiSkillCheck {...props} acc={SpA} />
          <WikiEffect {...props} acc={SpA} />
          <WikiDuration {...props} acc={SpA} />
          <WikiCost {...props} acc={SpA} />
          <WikiSpellProperty {...props} acc={SpA} />
          <WikiImprovementCost {...props} acc={SpA} />
          <WikiSource {...props} acc={SpA} />
        </WikiBoxTemplate>
      )
<<<<<<< HEAD
=======

>>>>>>> afbbdbad
    // Zaubermelodien
    case 5:
      return (
        <WikiBoxTemplate className="spell" title={name}>
          <WikiSkillCheck {...props} acc={SpA} />
          <WikiEffect {...props} acc={SpA} />
          <WikiCastingTime {...props} acc={SpA} />
          <WikiDuration {...props} acc={SpA} />
          <WikiCost {...props} acc={SpA} />
          <WikiSpellProperty {...props} acc={SpA} />
          <WikiSpellTraditions {...props} acc={SpA} />
          <WikiImprovementCost {...props} acc={SpA} />
          <WikiSource {...props} acc={SpA} />
        </WikiBoxTemplate>
      )
<<<<<<< HEAD
=======

>>>>>>> afbbdbad
    // Zaubertänze
    case 6:
      return (
        <WikiBoxTemplate className="spell" title={name}>
          <WikiSkillCheck {...props} acc={SpA} />
          <WikiEffect {...props} acc={SpA} />
          <WikiCastingTime {...props} acc={SpA} />
          <WikiCost {...props} acc={SpA} />
          <WikiSpellProperty {...props} acc={SpA} />
          <WikiSpellTraditions {...props} acc={SpA} />
          <WikiImprovementCost {...props} acc={SpA} />
          <WikiSource {...props} acc={SpA} />
        </WikiBoxTemplate>
      )

    // Herrschaftsrituale
    case 7:
      return (
        <WikiBoxTemplate className="spell" title={name}>
          <WikiSkillCheck {...props} acc={SpA} />
          <WikiEffect {...props} acc={SpA} />
          <WikiCost {...props} acc={SpA} />
          <WikiDuration {...props} acc={SpA} />
          <WikiSpellProperty {...props} acc={SpA} />
          <WikiSource {...props} acc={SpA} />
        </WikiBoxTemplate>
      )

    case 8: // Schelmenzauber
      return (
        <WikiBoxTemplate className="spell" title={name}>
          <WikiSkillCheck {...props} acc={SpA} />
          <WikiEffect {...props} acc={SpA} />
          <WikiCastingTime {...props} acc={SpA} />
          <WikiCost {...props} acc={SpA} />
          <WikiSpellProperty {...props} acc={SpA} />
          <WikiSpellTraditions {...props} acc={SpA} />
          <WikiImprovementCost {...props} acc={SpA} />
          <WikiSource {...props} acc={SpA} />
        </WikiBoxTemplate>
        )

    case 9: // Animistenkräfte
      return (
        <WikiBoxTemplate className="spell" title={name}>
          <WikiSkillCheck {...props} acc={SpA} />
          <WikiEffect {...props} acc={SpA} />
          <WikiCost {...props} acc={SpA} />
          <WikiDuration {...props} acc={SpA} />
          <WikiSpellProperty {...props} acc={SpA} />
          <WikiSpellTraditions {...props} acc={SpA} />
          <WikiImprovementCost {...props} acc={SpA} />
          <WikiSource {...props} acc={SpA} />
        </WikiBoxTemplate>
      )

    case 10: // Geodenrituale zw. Property und Source sollte prerequisites sein
      return (
        <WikiBoxTemplate className="spell" title={name}>
          <WikiSkillCheck {...props} acc={SpA} />
          <WikiEffect {...props} acc={SpA} />
          <WikiCastingTime {...props} acc={SpA} />
          <WikiCost {...props} acc={SpA} />
          <WikiRange {...props} acc={SpA} />
          <WikiDuration {...props} acc={SpA} />
          <WikiTargetCategory {...props} acc={SpA} />
          <WikiSpellProperty {...props} acc={SpA} />
          <WikiSource {...props} acc={SpA} />
        </WikiBoxTemplate>
      )

    case 11: // Zibiljarituale
      return (
        <WikiBoxTemplate className="spell" title={name}>
          <WikiSkillCheck {...props} acc={SpA} />
          <WikiEffect {...props} acc={SpA} />
          <WikiCastingTime {...props} acc={SpA} />
          <WikiCost {...props} acc={SpA} />
          <WikiRange {...props} acc={SpA} />
          <WikiDuration {...props} acc={SpA} />
          <WikiTargetCategory {...props} acc={SpA} />
          <WikiSpellProperty {...props} acc={SpA} />
          <WikiImprovementCost {...props} acc={SpA} />
          <WikiSource {...props} acc={SpA} />
        </WikiBoxTemplate>
      )
  }

  return null
}<|MERGE_RESOLUTION|>--- conflicted
+++ resolved
@@ -106,10 +106,7 @@
           <WikiSource {...props} acc={SpA} />
         </WikiBoxTemplate>
       )
-<<<<<<< HEAD
-=======
-
->>>>>>> afbbdbad
+
     // Zaubermelodien
     case 5:
       return (
@@ -125,10 +122,7 @@
           <WikiSource {...props} acc={SpA} />
         </WikiBoxTemplate>
       )
-<<<<<<< HEAD
-=======
-
->>>>>>> afbbdbad
+
     // Zaubertänze
     case 6:
       return (
