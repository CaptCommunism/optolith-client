--- conflicted
+++ resolved
@@ -106,63 +106,51 @@
           <WikiSource {...props} acc={SpA} />
         </WikiBoxTemplate>
       )
-<<<<<<< HEAD
-    case 5: // Zaubermelodien
-=======
-
+      
     // Zaubermelodien
     case 5:
->>>>>>> 0f0c10e0
-      return (
-        <WikiBoxTemplate className="spell" title={name}>
-          <WikiSkillCheck {...props} acc={SpA} />
-          <WikiEffect {...props} acc={SpA} />
-          <WikiCastingTime {...props} acc={SpA} />
-          <WikiDuration {...props} acc={SpA} />
-          <WikiCost {...props} acc={SpA} />
-          <WikiSpellProperty {...props} acc={SpA} />
-          <WikiSpellTraditions {...props} acc={SpA} />
-          <WikiImprovementCost {...props} acc={SpA} />
-          <WikiSource {...props} acc={SpA} />
-        </WikiBoxTemplate>
-      )
-<<<<<<< HEAD
-    case 6: // Zaubertänze
-=======
-
+      return (
+        <WikiBoxTemplate className="spell" title={name}>
+          <WikiSkillCheck {...props} acc={SpA} />
+          <WikiEffect {...props} acc={SpA} />
+          <WikiCastingTime {...props} acc={SpA} />
+          <WikiDuration {...props} acc={SpA} />
+          <WikiCost {...props} acc={SpA} />
+          <WikiSpellProperty {...props} acc={SpA} />
+          <WikiSpellTraditions {...props} acc={SpA} />
+          <WikiImprovementCost {...props} acc={SpA} />
+          <WikiSource {...props} acc={SpA} />
+        </WikiBoxTemplate>
+      )
+      
     // Zaubertänze
     case 6:
->>>>>>> 0f0c10e0
-      return (
-        <WikiBoxTemplate className="spell" title={name}>
-          <WikiSkillCheck {...props} acc={SpA} />
-          <WikiEffect {...props} acc={SpA} />
-          <WikiCastingTime {...props} acc={SpA} />
-          <WikiCost {...props} acc={SpA} />
-          <WikiSpellProperty {...props} acc={SpA} />
-          <WikiSpellTraditions {...props} acc={SpA} />
-          <WikiImprovementCost {...props} acc={SpA} />
-          <WikiSource {...props} acc={SpA} />
-        </WikiBoxTemplate>
-      )
-<<<<<<< HEAD
-    case 7: // Herrschaftsrituale
-=======
+      return (
+        <WikiBoxTemplate className="spell" title={name}>
+          <WikiSkillCheck {...props} acc={SpA} />
+          <WikiEffect {...props} acc={SpA} />
+          <WikiCastingTime {...props} acc={SpA} />
+          <WikiCost {...props} acc={SpA} />
+          <WikiSpellProperty {...props} acc={SpA} />
+          <WikiSpellTraditions {...props} acc={SpA} />
+          <WikiImprovementCost {...props} acc={SpA} />
+          <WikiSource {...props} acc={SpA} />
+        </WikiBoxTemplate>
+      )
 
     // Herrschaftsrituale
     case 7:
->>>>>>> 0f0c10e0
-      return (
-        <WikiBoxTemplate className="spell" title={name}>
-          <WikiSkillCheck {...props} acc={SpA} />
-          <WikiEffect {...props} acc={SpA} />
-          <WikiCost {...props} acc={SpA} />
-          <WikiDuration {...props} acc={SpA} />
-          <WikiSpellProperty {...props} acc={SpA} />
-          <WikiSource {...props} acc={SpA} />
-        </WikiBoxTemplate>
-      )
-<<<<<<< HEAD
+      return (
+        <WikiBoxTemplate className="spell" title={name}>
+          <WikiSkillCheck {...props} acc={SpA} />
+          <WikiEffect {...props} acc={SpA} />
+          <WikiCost {...props} acc={SpA} />
+          <WikiDuration {...props} acc={SpA} />
+          <WikiSpellProperty {...props} acc={SpA} />
+          <WikiSource {...props} acc={SpA} />
+        </WikiBoxTemplate>
+      )
+
     case 8: // Schelmenzauber
       return (
         <WikiBoxTemplate className="spell" title={name}>
@@ -176,6 +164,7 @@
           <WikiSource {...props} acc={SpA} />
         </WikiBoxTemplate>
         )
+
     case 9: // Animistenkräfte
       return (
         <WikiBoxTemplate className="spell" title={name}>
@@ -189,6 +178,7 @@
           <WikiSource {...props} acc={SpA} />
         </WikiBoxTemplate>
       )
+
     case 10: // Geodenrituale
       return (
         <WikiBoxTemplate className="spell" title={name}>
@@ -204,6 +194,7 @@
           <WikiSource {...props} acc={SpA} />
         </WikiBoxTemplate>
       )
+
     case 11: // Zibiljarituale
       return (
         <WikiBoxTemplate className="spell" title={name}>
@@ -219,8 +210,6 @@
           <WikiSource {...props} acc={SpA} />
         </WikiBoxTemplate>
       )
-=======
->>>>>>> 0f0c10e0
   }
 
   return null
