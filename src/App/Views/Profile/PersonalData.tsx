import * as React from "react"
import { fmap } from "../../../Data/Functor"
import { List } from "../../../Data/List"
import { any, isNothing, Just, Maybe, maybe, maybeRNull } from "../../../Data/Maybe"
import { gt, lt } from "../../../Data/Num"
import { Record } from "../../../Data/Record"
import { exportHeroAsRptok } from "../../Actions/HerolistActions"
import { ProfessionId, SocialStatusId } from "../../Constants/Ids"
import { HeroModelRecord } from "../../Models/Hero/HeroModel"
import { Sex } from "../../Models/Hero/heroTypeHelpers"
import { PersonalData } from "../../Models/Hero/PersonalData"
import { ActiveActivatable } from "../../Models/View/ActiveActivatable"
import { DropdownOption } from "../../Models/View/DropdownOption"
import { Advantage } from "../../Models/Wiki/Advantage"
import { Culture } from "../../Models/Wiki/Culture"
import { Disadvantage } from "../../Models/Wiki/Disadvantage"
import { ExperienceLevel } from "../../Models/Wiki/ExperienceLevel"
import { Profession } from "../../Models/Wiki/Profession"
import { Race } from "../../Models/Wiki/Race"
import { RaceVariant } from "../../Models/Wiki/RaceVariant"
import { StaticDataRecord } from "../../Models/Wiki/WikiModel"
import { translate, translateP } from "../../Utilities/I18n"
import { pipe, pipe_ } from "../../Utilities/pipe"
import { renderMaybe, renderMaybeWith } from "../../Utilities/ReactUtils"
import { ActivatableTextList } from "../Activatable/ActivatableTextList"
import { AvatarChange } from "../Universal/AvatarChange"
import { AvatarWrapper } from "../Universal/AvatarWrapper"
import { BorderButton } from "../Universal/BorderButton"
import { EditText } from "../Universal/EditText"
import { IconButton } from "../Universal/IconButton"
import { Page } from "../Universal/Page"
import { Scroll } from "../Universal/Scroll"
import { VerticalList } from "../Universal/VerticalList"
import { OverviewAddAP } from "./OverviewAddAP"
import { OverviewPersonalData, OverviewPersonalDataDispatchProps } from "./OverviewPersonalData"

export interface PersonalDataOwnProps {
  staticData: StaticDataRecord
  hero: HeroModelRecord
}

export interface PersonalDataStateProps {
  apLeft: Maybe<number>
  apTotal: Maybe<number>
  advantages: Maybe<List<Record<ActiveActivatable<Advantage>>>>
  avatar: Maybe<string>
  culture: Maybe<Record<Culture>>
  currentEl: Maybe<Record<ExperienceLevel>>
  disadvantages: Maybe<List<Record<ActiveActivatable<Disadvantage>>>>
  name: Maybe<string>
  phase: Maybe<number>
  profession: Maybe<Record<Profession>>
  professionName: Maybe<string>
  fullProfessionName: Maybe<string>
  profile: Record<PersonalData>
  race: Maybe<Record<Race>>
  raceVariant: Maybe<Record<RaceVariant>>
  sex: Maybe<Sex>
  socialStatuses: List<Record<DropdownOption<SocialStatusId>>>
  isRemovingEnabled: boolean
  isAddAdventurePointsOpen: boolean
  isEditCharacterAvatarOpen: boolean
  sizeCalcStr: Maybe<string>
  weightCalcStr: Maybe<string>
  hairColors: List<Record<DropdownOption<number>>>
  eyeColors: List<Record<DropdownOption<number>>>
}

export interface PersonalDataDispatchProps extends OverviewPersonalDataDispatchProps {
  setAvatar (path: string): void
  deleteAvatar (): void
  setHeroName (name: string): void
  setCustomProfessionName (name: string): void
  endCharacterCreation (): void
  addAdventurePoints (ap: number): void
  openAddAdventurePoints (): void
  closeAddAdventurePoints (): void
  openEditCharacterAvatar (): void
  closeEditCharacterAvatar (): void
}

export type PersonalDataProps =
  PersonalDataStateProps
  & PersonalDataDispatchProps
  & PersonalDataOwnProps

export interface PersonalDataState {
  editName: boolean
  editProfessionName: boolean
}

export const PersonalDataView: React.FC<PersonalDataProps> = props => {
  const {
    advantages: maybeAdvantages,
    avatar,
    apLeft,
    apTotal,
    culture,
    currentEl,
    disadvantages: maybeDisadvantages,
    endCharacterCreation,
    staticData,
    name,
    phase,
    profession,
    professionName,
    fullProfessionName,
    profile,
    race,
    raceVariant,
    sex: maybeSex,
    socialStatuses,
    isAddAdventurePointsOpen,
    isEditCharacterAvatarOpen,
    openAddAdventurePoints,
    openEditCharacterAvatar,
    closeAddAdventurePoints,
    closeEditCharacterAvatar,
    setAvatar,
    deleteAvatar,
    changeFamily,
    changePlaceOfBirth,
    changeDateOfBirth,
    changeAge,
    changeHaircolor,
    changeEyecolor,
    changeSize,
    changeWeight,
    changeTitle,
    changeSocialStatus,
    changeCharacteristics,
    changeOtherInfo,
    changeCultureAreaKnowledge,
    rerollHair,
    rerollEyes,
    rerollSize,
    rerollWeight,
    sizeCalcStr,
    weightCalcStr,
    isRemovingEnabled,
    addAdventurePoints,
    hairColors,
    eyeColors,
    setHeroName,
    setCustomProfessionName,
  } = props

  const [ isEditingName, setIsEditingName ] = React.useState (false)
  const [ isEditingProfessionName, setIsEditingProfessionName ] = React.useState (false)

  const handleEditName = React.useCallback (
    (new_name: string) => {
      setHeroName (new_name)
      setIsEditingName (false)
    },
    [ setHeroName ]
  )

  const handleEditProfessionName = React.useCallback (
    (new_name: string) => {
      setCustomProfessionName (new_name)
      setIsEditingProfessionName (false)
    },
    [ setCustomProfessionName ]
  )

  const handleStartEditName = React.useCallback (
    () => setIsEditingName (true),
    [ setIsEditingName ]
  )

  const handleCancelEditName = React.useCallback (
    () => setIsEditingName (false),
    [ setIsEditingName ]
  )

  const handleStartEditProfessionName = React.useCallback (
    () => setIsEditingProfessionName (true),
    [ setIsEditingProfessionName ]
  )

  const handleCancelEditProfessionName = React.useCallback (
    () => setIsEditingProfessionName (false),
    [ setIsEditingProfessionName ]
  )

  const isOwnProfession =
    pipe_ (
      profession,
      fmap (Profession.A.id),
      Maybe.elem<string> (ProfessionId.CustomProfession)
    )

  const isProfessionUndefined = isNothing (profession)

<<<<<<< HEAD
  const nameElement = isEditingName ? (
    <EditText
      className="change-name"
      cancel={handleCancelEditName}
      submit={handleEditName}
      text={renderMaybe (name)}
      autoFocus
      />
  ) : (
    <h1 className="confirm-edit">
      {renderMaybe (name)}
      <IconButton icon="&#xE90c;" onClick={handleStartEditName} />
      <IconButton
        icon="&#xE914;"
        onClick={exportHeroAsRptok}
        hint={Just ("Als *.rptok für maptools exportieren")}
        />
    </h1>
  )
=======
  const nameElement = isEditingName
    ? (
      <EditText
        className="change-name"
        cancel={handleCancelEditName}
        submit={handleEditName}
        text={renderMaybe (name)}
        autoFocus
        />
    )
    : (
      <h1 className="confirm-edit">
        {renderMaybe (name)}
        <IconButton icon="&#xE90c;" onClick={handleStartEditName} />
      </h1>
    )
>>>>>>> f9b4ab6c

  const professionNameElement =
    any (gt (1)) (phase) && isOwnProfession
      ? (isEditingProfessionName
        ? (
          <EditText
            cancel={handleCancelEditProfessionName}
            submit={handleEditProfessionName}
            text={renderMaybe (professionName)}
            />
        )
        : (
          <BorderButton
            className="edit-profession-name-btn"
            label={translate (staticData) ("profile.editprofessionnamebtn")}
            onClick={handleStartEditProfessionName}
            />
        ))
      : null

  return (
    <Page id="personal-data">
      <Scroll className="text">
        <div className="title-wrapper">
          <AvatarWrapper src={avatar} onClick={openEditCharacterAvatar} />
          <div className="text-wrapper">
            {nameElement}
            {
              isProfessionUndefined
              ? null
              : (
                <VerticalList className="rcp">
                  {
                    maybe (<></>)
                          ((sex: Sex) => (
                              <span>
                                {translate (staticData)
                                           (sex === "m"
                                             ? "personaldata.sex.male"
                                             : "personaldata.sex.female")}
                              </span>
                            ))
                          (maybeSex)
                  }
                  <span className="race">
                    {renderMaybeWith (Race.A.name) (race)}
                    {renderMaybeWith (pipe (
                                       RaceVariant.A.name,
                                       str => ` (${str})`
                                     ))
                                     (raceVariant)}
                  </span>
                  <span className="culture">
                    {renderMaybeWith (Culture.A.name) (culture)}
                  </span>
                  <span className="profession">
                    {renderMaybe (fullProfessionName)}
                  </span>
                </VerticalList>
              )
            }
            <VerticalList className="el">
              <span>
                {renderMaybeWith (ExperienceLevel.A.name) (currentEl)}
              </span>
              <span>
                {translateP (staticData)
                            ("general.apvalue.short")
                            (List (Maybe.sum (apTotal)))}
              </span>
            </VerticalList>
          </div>
        </div>
        <div className="main-profile-actions">
          {
            Maybe.elem (3) (phase)
              ? (
                  <BorderButton
                    className="add-ap"
                    label={translate (staticData) ("profile.addadventurepointsbtn")}
                    onClick={openAddAdventurePoints}
                    />
                )
              : null
          }
          <BorderButton
            className="delete-avatar"
            label={translate (staticData) ("profile.deleteavatarbtn")}
            onClick={deleteAvatar}
            disabled={isNothing (avatar)}
            />
          {professionNameElement}
        </div>
        {
          isProfessionUndefined
          ? null
          : (
            <>
              <h3>{translate (staticData) ("personaldata.title")}</h3>
              <OverviewPersonalData
                profile={profile}
                socialStatuses={socialStatuses}
                sizeCalcStr={sizeCalcStr}
                weightCalcStr={weightCalcStr}
                staticData={staticData}
                changeFamily={changeFamily}
                changePlaceOfBirth={changePlaceOfBirth}
                changeDateOfBirth={changeDateOfBirth}
                changeAge={changeAge}
                changeHaircolor={changeHaircolor}
                changeEyecolor={changeEyecolor}
                changeSize={changeSize}
                changeWeight={changeWeight}
                changeTitle={changeTitle}
                changeSocialStatus={changeSocialStatus}
                changeCharacteristics={changeCharacteristics}
                changeOtherInfo={changeOtherInfo}
                changeCultureAreaKnowledge={changeCultureAreaKnowledge}
                rerollHair={rerollHair}
                rerollEyes={rerollEyes}
                rerollSize={rerollSize}
                rerollWeight={rerollWeight}
                hairColors={hairColors}
                eyeColors={eyeColors}
                />
            </>
          )
        }
        {
          Maybe.elem (2) (phase)
            ? (
              <div>
                <BorderButton
                  className="end-char-creation"
                  label={translate (staticData) ("profile.endherocreationbtn")}
                  onClick={endCharacterCreation}
                  primary
                  disabled={any (lt (0)) (apLeft) || any (gt (10)) (apLeft)}
                  />
              </div>
            )
            : null
        }
        {
          Maybe.elem (3) (phase)
            ? (
              <div>
                <h3>{translate (staticData) ("profile.advantages")}</h3>
                {maybeRNull ((advantages: List<Record<ActiveActivatable>>) => (
                                <ActivatableTextList
                                  list={advantages}
                                  staticData={staticData}
                                  />
                              ))
                            (maybeAdvantages)}
                <h3>{translate (staticData) ("profile.disadvantages")}</h3>
                {maybeRNull ((disadvantages: List<Record<ActiveActivatable>>) => (
                                <ActivatableTextList
                                  list={disadvantages}
                                  staticData={staticData}
                                  />
                              ))
                            (maybeDisadvantages)}
              </div>
            )
          : null
        }
      </Scroll>
      <OverviewAddAP
        close={closeAddAdventurePoints}
        isOpen={isAddAdventurePointsOpen}
        isRemovingEnabled={isRemovingEnabled}
        addAdventurePoints={addAdventurePoints}
        staticData={staticData}
        />
      <AvatarChange
        setPath={setAvatar}
        close={closeEditCharacterAvatar}
        isOpen={isEditCharacterAvatarOpen}
        staticData={staticData}
        />
    </Page>
  )
}<|MERGE_RESOLUTION|>--- conflicted
+++ resolved
@@ -1,10 +1,9 @@
 import * as React from "react"
 import { fmap } from "../../../Data/Functor"
 import { List } from "../../../Data/List"
-import { any, isNothing, Just, Maybe, maybe, maybeRNull } from "../../../Data/Maybe"
+import { any, isNothing, Maybe, maybe, maybeRNull } from "../../../Data/Maybe"
 import { gt, lt } from "../../../Data/Num"
 import { Record } from "../../../Data/Record"
-import { exportHeroAsRptok } from "../../Actions/HerolistActions"
 import { ProfessionId, SocialStatusId } from "../../Constants/Ids"
 import { HeroModelRecord } from "../../Models/Hero/HeroModel"
 import { Sex } from "../../Models/Hero/heroTypeHelpers"
@@ -193,27 +192,6 @@
 
   const isProfessionUndefined = isNothing (profession)
 
-<<<<<<< HEAD
-  const nameElement = isEditingName ? (
-    <EditText
-      className="change-name"
-      cancel={handleCancelEditName}
-      submit={handleEditName}
-      text={renderMaybe (name)}
-      autoFocus
-      />
-  ) : (
-    <h1 className="confirm-edit">
-      {renderMaybe (name)}
-      <IconButton icon="&#xE90c;" onClick={handleStartEditName} />
-      <IconButton
-        icon="&#xE914;"
-        onClick={exportHeroAsRptok}
-        hint={Just ("Als *.rptok für maptools exportieren")}
-        />
-    </h1>
-  )
-=======
   const nameElement = isEditingName
     ? (
       <EditText
@@ -230,7 +208,6 @@
         <IconButton icon="&#xE90c;" onClick={handleStartEditName} />
       </h1>
     )
->>>>>>> f9b4ab6c
 
   const professionNameElement =
     any (gt (1)) (phase) && isOwnProfession
