<<<<<<< HEAD
import * as React from "react"
import { List } from "../../../Data/List"
import { Just, Maybe, Nothing } from "../../../Data/Maybe"
import { DropdownOption } from "../../Models/View/DropdownOption"
import { RadioOption } from "../../Models/View/RadioOption"
import { L10nRecord } from "../../Models/Wiki/L10n"
import { translate } from "../../Utilities/I18n"
import { Theme } from "../../Utilities/Raw/JSON/Config"
import { BorderButton } from "../Universal/BorderButton"
import { Checkbox } from "../Universal/Checkbox"
import { Dialog } from "../Universal/Dialog"
import { Dropdown } from "../Universal/Dropdown"
import { SegmentedControls } from "../Universal/SegmentedControls"
=======
import * as React from "react";
import { List } from "../../../Data/List";
import { Just, Maybe, Nothing } from "../../../Data/Maybe";
import { L10nRecord } from "../../Models/Wiki/L10n";
import { isStable } from "../../Selectors/envSelectors";
import { translate } from "../../Utilities/I18n";
import { Locale, Theme } from "../../Utilities/Raw/JSON/Config";
import { BorderButton } from "../Universal/BorderButton";
import { Checkbox } from "../Universal/Checkbox";
import { Dialog } from "../Universal/Dialog";
import { Dropdown, DropdownOption } from "../Universal/Dropdown";
import { Option, SegmentedControls } from "../Universal/SegmentedControls";
>>>>>>> 052061c8

export interface SettingsOwnProps {
  l10n: L10nRecord
  isSettingsOpen: boolean
  platform: string
  close (): void
  checkForUpdates (): void
}

export interface SettingsStateProps {
  localeString: Maybe<string>
  localeType: "default" | "set"
  theme: Theme
  isEditingHeroAfterCreationPhaseEnabled: boolean
  areAnimationsEnabled: boolean
}

export interface SettingsDispatchProps {
  saveConfig (): void
  setLocale (id: Maybe<string>): void
  setTheme (id: Maybe<string>): void
  switchEnableEditingHeroAfterCreationPhase (): void
  switchEnableAnimations (): void
}

type Props = SettingsStateProps & SettingsDispatchProps & SettingsOwnProps

export const Settings: React.FC<Props> = props => {
  const {
    close,
    isEditingHeroAfterCreationPhaseEnabled,
    l10n,
    localeString,
    localeType,
    setLocale,
    setTheme,
    saveConfig,
    isSettingsOpen,
    theme,
    switchEnableEditingHeroAfterCreationPhase,
    switchEnableAnimations,
    areAnimationsEnabled,
    platform,
    checkForUpdates,
  } = props

  return (
    <Dialog
      id="settings"
      title={translate (l10n) ("settings")}
      buttons={[
        {
          label: translate (l10n) ("close"),
          onClick: saveConfig,
        },
      ]}
      close={close}
      isOpen={isSettingsOpen}
      >
      <Dropdown
        options={List (
          DropdownOption ({
            name: translate (l10n) ("systemlanguage"),
          }),
          DropdownOption ({
            id: Just (Locale.German),
            name: "Deutsch (Deutschland)",
          }),
          DropdownOption ({
            id: Just (Locale.English),
            name: "English (United States)",
          }),
          DropdownOption ({
            id: Just (Locale.Dutch),
            name: "Nederlands (België)",
          }),
          DropdownOption ({
            id: Just (Locale.French),
            name: "Français (France)",
<<<<<<< HEAD

            // disabled: Just (true),
=======
            disabled: Just (isStable),
          }),
          DropdownOption ({
            id: Just (Locale.Italian),
            name: "Italiano (Italia)",
            disabled: Just (isStable),
>>>>>>> 052061c8
          })
        )}
        value={localeType === "default" ? Nothing : localeString}
        label={translate (l10n) ("language")}
        onChange={setLocale}
        />
      <p>{translate (l10n) ("languagehint")}</p>
      <SegmentedControls
        options={List (
          RadioOption ({
            name: translate (l10n) ("dark"),
            value: Just (Theme.Dark),
          }),
          RadioOption ({
            name: translate (l10n) ("light"),
            value: Just (Theme.Light),
          })
        )}
        active={Just (theme)}
        onClick={setTheme}
        label={translate (l10n) ("theme")}
        />
      <Checkbox
        checked={isEditingHeroAfterCreationPhaseEnabled}
        className="editor-switch"
        label={translate (l10n) ("enableeditingheroaftercreationphase")}
        onClick={switchEnableEditingHeroAfterCreationPhase}
        />
      <Checkbox
        checked={areAnimationsEnabled}
        className="animations"
        label={translate (l10n) ("showanimations")}
        onClick={switchEnableAnimations}
        />
      {(platform === "win32" || platform === "darwin")
        ? (
          <BorderButton
            label={translate (l10n) ("checkforupdates")}
            onClick={checkForUpdates}
            autoWidth
            />
        )
        : null}
    </Dialog>
  )
}<|MERGE_RESOLUTION|>--- conflicted
+++ resolved
@@ -1,31 +1,17 @@
-<<<<<<< HEAD
 import * as React from "react"
 import { List } from "../../../Data/List"
 import { Just, Maybe, Nothing } from "../../../Data/Maybe"
 import { DropdownOption } from "../../Models/View/DropdownOption"
 import { RadioOption } from "../../Models/View/RadioOption"
 import { L10nRecord } from "../../Models/Wiki/L10n"
+import { isStable } from "../../Selectors/envSelectors";
 import { translate } from "../../Utilities/I18n"
-import { Theme } from "../../Utilities/Raw/JSON/Config"
+import { Locale, Theme } from "../../Utilities/Raw/JSON/Config";
 import { BorderButton } from "../Universal/BorderButton"
 import { Checkbox } from "../Universal/Checkbox"
 import { Dialog } from "../Universal/Dialog"
 import { Dropdown } from "../Universal/Dropdown"
 import { SegmentedControls } from "../Universal/SegmentedControls"
-=======
-import * as React from "react";
-import { List } from "../../../Data/List";
-import { Just, Maybe, Nothing } from "../../../Data/Maybe";
-import { L10nRecord } from "../../Models/Wiki/L10n";
-import { isStable } from "../../Selectors/envSelectors";
-import { translate } from "../../Utilities/I18n";
-import { Locale, Theme } from "../../Utilities/Raw/JSON/Config";
-import { BorderButton } from "../Universal/BorderButton";
-import { Checkbox } from "../Universal/Checkbox";
-import { Dialog } from "../Universal/Dialog";
-import { Dropdown, DropdownOption } from "../Universal/Dropdown";
-import { Option, SegmentedControls } from "../Universal/SegmentedControls";
->>>>>>> 052061c8
 
 export interface SettingsOwnProps {
   l10n: L10nRecord
@@ -105,17 +91,12 @@
           DropdownOption ({
             id: Just (Locale.French),
             name: "Français (France)",
-<<<<<<< HEAD
-
-            // disabled: Just (true),
-=======
             disabled: Just (isStable),
           }),
           DropdownOption ({
             id: Just (Locale.Italian),
             name: "Italiano (Italia)",
             disabled: Just (isStable),
->>>>>>> 052061c8
           })
         )}
         value={localeType === "default" ? Nothing : localeString}
@@ -125,7 +106,7 @@
       <p>{translate (l10n) ("languagehint")}</p>
       <SegmentedControls
         options={List (
-          RadioOption ({
+          RadioButton ({
             name: translate (l10n) ("dark"),
             value: Just (Theme.Dark),
           }),
