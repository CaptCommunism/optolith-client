<<<<<<< HEAD
import { remote } from "electron"
=======
import { remote } from "electron";
import { prerelease } from "semver";
>>>>>>> 052061c8

/**
 * The path to the root directory of the packed ASAR, which is the root
 * directory of this project.
 */
export const app_path = remote.app.getAppPath ()

/**
 * The current version of the app.
 */
export const current_version = remote .app .getVersion ()

export const isStable: boolean = prerelease (current_version) === null

export const isPrerelease: boolean = !isStable

/**
 * Path to directory where all of the cached and saved files are located.
 *
 * * `%APPDATA%` on Windows,
 * * `$XDG_CONFIG_HOME` or `~/.config` on Linux,
 * * `~/Library/Application Support` on macOS,
 *
 * appended with the name of the app.
 */
export const user_data_path = remote .app .getPath ("userData")<|MERGE_RESOLUTION|>--- conflicted
+++ resolved
@@ -1,9 +1,5 @@
-<<<<<<< HEAD
-import { remote } from "electron"
-=======
 import { remote } from "electron";
 import { prerelease } from "semver";
->>>>>>> 052061c8
 
 /**
  * The path to the root directory of the packed ASAR, which is the root
