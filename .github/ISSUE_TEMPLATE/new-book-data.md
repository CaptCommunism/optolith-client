--- conflicted
+++ resolved
@@ -10,29 +10,12 @@
 ## Sources
 
 > List here what is included in this part of the book to implement. E.g., for special abilities, you need to list every source of entries from the book. Example (in German):
-<<<<<<< HEAD
-> 
-=======
 >
->>>>>>> 5b7f2232
 > - S. 133–150 (Berufsgeheimnisse)
 
 - S. X (Section/Chapter Name)
 
 
-<<<<<<< HEAD
-
-## Special Notes
-
-> List here any special hints to implement the sources listed above.
-> 
-> - …
-
-—
-
-
-
-=======
 
 ## Special Notes
 
@@ -44,7 +27,6 @@
 
 
 
->>>>>>> 5b7f2232
 ## Special Implementations
 
 > List here what cannot be solved only using the database. Example (in German):
